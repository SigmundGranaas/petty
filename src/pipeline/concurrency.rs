// src/pipeline/concurrency.rs
//!
//! Concurrency primitives for the streaming PDF generation pipeline.
//!
//! This module provides producer, worker, and consumer tasks that form the
//! three-stage pipeline for parallel document processing.
//!
//! # Architecture
//!
//! The pipeline uses a three-stage architecture:
//!
//! ```text
//! Producer -> Channel -> Workers (N) -> Channel -> Consumer
//!    |                      |                         |
//! Data items         Layout per item           Render to PDF
//! ```
//!
//! # Adaptive Scaling
//!
//! When an `AdaptiveController` is present in the context:
//! - Workers record item processing times via `record_item_processed()`
//! - Consumer tracks queue depth via `record_queue_depth()`
//! - Metrics can be queried via `DocumentPipeline::metrics()`

use crate::MapRenderError;
use crate::pipeline::adaptive::{AdaptiveController, WorkerManager};
use crate::pipeline::context::PipelineContext;
use crate::pipeline::worker::{LaidOutSequence, finish_layout_and_resource_loading};
use log::{debug, info, warn};
use lopdf::dictionary;
use petty_core::ApiIndexEntry;
use petty_core::error::PipelineError;
use petty_layout::LayoutEngine;
use petty_render_core::DocumentRenderer;
use petty_render_core::{HyperlinkLocation, Pass1Result, ResolvedAnchor};
use petty_render_lopdf::LopdfRenderer;
use petty_template_core::{DataSourceFormat, ExecutionConfig};
use serde_json::Value;
use std::collections::{BTreeMap, HashMap};
use std::io::{Seek, Write};
use std::sync::Arc;
use std::time::{Duration, Instant};
use tokio::sync::Semaphore;
use tokio::task;

// ============================================================================
// Type Aliases for Channel Types
// ============================================================================

/// Work item sent from producer to workers (index + data).
pub(crate) type WorkItem = Result<(usize, Arc<Value>), PipelineError>;

/// Result sent from workers to consumer (index + layout result).
pub(crate) type LayoutResult = (usize, Result<LaidOutSequence, PipelineError>);

/// Sender for work items.
pub(crate) type WorkItemSender = async_channel::Sender<WorkItem>;

/// Receiver for work items.
pub(crate) type WorkItemReceiver = async_channel::Receiver<WorkItem>;

/// Sender for layout results.
pub(crate) type LayoutResultSender = async_channel::Sender<LayoutResult>;

/// Receiver for layout results.
pub(crate) type LayoutResultReceiver = async_channel::Receiver<LayoutResult>;

// ============================================================================
// Scaling Behavior Trait
// ============================================================================

/// Trait abstracting scaling behavior for the streaming consumer.
///
/// This allows the consumer implementation to be shared between adaptive
/// and non-adaptive modes while delegating scaling decisions to the trait.
pub(crate) trait ScalingBehavior {
    /// Called after each item is received to record queue depth.
    fn on_item_received(&mut self, queue_depth: usize);

    /// Called periodically to check for scaling opportunities.
    ///
    /// # Arguments
    /// * `result_sender` - Optional sender for spawning new workers
    ///
    /// # Returns
    /// Returns true if work is complete and the sender should be dropped.
    fn check_scaling(&mut self, result_sender: Option<&LayoutResultSender>) -> bool;

    /// Record that an item was processed with the given duration.
    fn record_processed(&mut self, duration: Duration);
}

/// No-op scaling behavior for non-adaptive mode.
///
/// Only records metrics if an AdaptiveController is present.
pub(crate) struct NoScaling {
    controller: Option<Arc<AdaptiveController>>,
}

impl NoScaling {
    pub fn new(controller: Option<Arc<AdaptiveController>>) -> Self {
        Self { controller }
    }
}

impl ScalingBehavior for NoScaling {
    fn on_item_received(&mut self, queue_depth: usize) {
        if let Some(ref c) = self.controller {
            c.record_queue_depth(queue_depth);
        }
    }

    fn check_scaling(&mut self, _result_sender: Option<&LayoutResultSender>) -> bool {
        false // Never signals work complete - channel closes naturally
    }

    fn record_processed(&mut self, duration: Duration) {
        if let Some(ref c) = self.controller {
            c.record_item_processed(duration);
        }
    }
}

/// Adaptive scaling behavior with dynamic worker pool support.
pub(crate) struct AdaptiveScaling<'a> {
    pool: &'a mut DynamicWorkerPool,
    controller: Arc<AdaptiveController>,
    check_counter: usize,
    check_interval: usize,
}

impl<'a> AdaptiveScaling<'a> {
    pub fn new(
        pool: &'a mut DynamicWorkerPool,
        controller: Arc<AdaptiveController>,
        check_interval: usize,
    ) -> Self {
        Self {
            pool,
            controller,
            check_counter: 0,
            check_interval,
        }
    }
}

impl ScalingBehavior for AdaptiveScaling<'_> {
    fn on_item_received(&mut self, queue_depth: usize) {
        self.controller.record_queue_depth(queue_depth);
    }

    fn check_scaling(&mut self, result_sender: Option<&LayoutResultSender>) -> bool {
        self.check_counter = self.check_counter.wrapping_add(1);
        if self.check_counter % self.check_interval != 0 {
            return false;
        }

        // Check if work is complete first
        let work_complete = self.pool.is_work_complete();
        if work_complete {
            debug!("[ADAPTIVE] Work complete detected");
            return true; // Signal to drop sender
        }

        // If sender is available, check for scaling opportunities
        if let Some(sender) = result_sender {
            self.pool.check_and_scale(sender);
        }

        false
    }

    fn record_processed(&mut self, duration: Duration) {
        self.controller.record_item_processed(duration);
    }
}

// ============================================================================
// RAII Channel Guards
// ============================================================================

/// RAII guard ensuring channel sender is dropped when guard goes out of scope.
///
/// This replaces manual `drop(sender)` calls with automatic cleanup,
/// ensuring channels close properly even in error paths.
///
/// # Example
///
/// ```ignore
/// let (tx, rx) = async_channel::bounded::<i32>(10);
/// let guard = SenderGuard::new(tx);
///
/// // Clone sender for workers
/// let worker_tx = guard.sender().clone();
///
/// // When guard goes out of scope, channel is closed automatically
/// ```
pub(crate) struct SenderGuard<T> {
    sender: Option<async_channel::Sender<T>>,
}

impl<T> SenderGuard<T> {
    /// Create a new guard taking ownership of the sender.
    pub fn new(sender: async_channel::Sender<T>) -> Self {
        Self {
            sender: Some(sender),
        }
    }

    /// Get a reference to the sender for cloning.
    ///
    /// # Panics
    ///
    /// Panics if called after `close()` was called.
    pub fn sender(&self) -> &async_channel::Sender<T> {
        self.sender.as_ref().expect("sender already closed")
    }

    /// Explicitly close the sender before natural drop.
    ///
    /// This is useful when you need to close the channel at a specific point
    /// in the code before the guard goes out of scope.
    #[allow(dead_code)]
    pub fn close(mut self) {
        drop(self.sender.take());
    }
}

impl<T> Drop for SenderGuard<T> {
    fn drop(&mut self) {
        // Sender is dropped automatically when Option is dropped
    }
}

// ============================================================================
// Dynamic Worker Pool (requires adaptive-scaling feature)
// ============================================================================

/// A pool of workers that can dynamically scale based on workload.
///
/// This struct holds all the resources needed to spawn additional workers
/// at runtime when the `adaptive-scaling` feature is enabled.
///
/// # Sender Ownership
///
/// The pool does NOT own the result sender. Instead, the sender should be
/// owned by a `SenderGuard` at the call site. This enables proper channel
/// cleanup via RAII - when the guard goes out of scope after the consumer
/// loop, the channel closes automatically, allowing `recv_blocking()` to
/// return an error and exit cleanly.
pub struct DynamicWorkerPool {
    /// The pipeline context with shared resources
    context: Arc<PipelineContext>,
    /// Receiver for work items (cloned for each new worker)
    work_receiver: WorkItemReceiver,
    /// Worker manager for scaling decisions
    worker_manager: Arc<WorkerManager>,
    /// Handles for dynamically spawned workers
    worker_handles: Vec<task::JoinHandle<()>>,
    /// Counter for worker IDs (starts after initial workers)
    next_worker_id: usize,
}

impl DynamicWorkerPool {
    /// Create a new dynamic worker pool.
    ///
    /// # Arguments
    ///
    /// * `context` - Pipeline context with shared resources
    /// * `work_receiver` - Receiver for work items (will be cloned for new workers)
    /// * `worker_manager` - Manager for scaling decisions
    /// * `initial_worker_count` - Number of initially spawned workers (for ID assignment)
    ///
    /// Note: The result sender is NOT passed here. Instead, pass it to
    /// `check_and_scale()` when called. This allows the sender to be owned
    /// by a `SenderGuard` for proper RAII cleanup.
    pub fn new(
        context: Arc<PipelineContext>,
        work_receiver: WorkItemReceiver,
        worker_manager: Arc<WorkerManager>,
        initial_worker_count: usize,
    ) -> Self {
        Self {
            context,
            work_receiver,
            worker_manager,
            worker_handles: Vec::new(),
            next_worker_id: initial_worker_count,
        }
    }

    /// Check if all work has been received by workers.
    ///
    /// Returns true when the work channel is closed and empty, meaning
    /// all work items have been distributed to workers.
    pub fn is_work_complete(&self) -> bool {
        self.work_receiver.is_closed() && self.work_receiver.is_empty()
    }

    /// Check if scaling is needed and spawn/signal workers accordingly.
    ///
    /// # Arguments
    ///
    /// * `result_sender` - Reference to the result sender for spawning new workers
    ///
    /// Returns the adjustment made: +N for workers spawned, -N for shutdown signals sent.
    pub fn check_and_scale(&mut self, result_sender: &LayoutResultSender) -> i32 {
        // If the work channel is closed and empty, no need to scale
        if self.is_work_complete() {
            return 0;
        }

        let adjustment = self.worker_manager.check_and_adjust();

        if adjustment > 0 {
            // Scale up: spawn a new worker
            self.spawn_worker(result_sender);
        }
        // Scale down is handled by workers checking should_worker_shutdown()

        adjustment
    }

    /// Spawn a new worker and add it to the pool.
    ///
    /// # Arguments
    ///
    /// * `result_sender` - Reference to the result sender to clone for the new worker
    fn spawn_worker(&mut self, result_sender: &LayoutResultSender) {
        let worker_id = self.next_worker_id;
        self.next_worker_id += 1;

        let rx_clone = self.work_receiver.clone();
        let tx_clone = result_sender.clone();
        let current_font_lib = self.context.font_library.clone();
        let template_clone = Arc::clone(&self.context.compiled_template);
        let resource_provider_clone = Arc::clone(&self.context.resource_provider);
        let cache_config = self.context.cache_config;
        let adaptive_controller = self.context.adaptive_controller();
        let worker_manager = Some(Arc::clone(&self.worker_manager));

        let handle = task::spawn_blocking(move || {
            info!(
                "[WORKER-{}] Dynamically spawned for scale-up.",
                worker_id
            );

            let mut layout_engine = LayoutEngine::new(&current_font_lib, cache_config);

            while let Ok(result) = rx_clone.recv_blocking() {
                let item_start = Instant::now();

                let (index, work_result) = match result {
                    Ok((index, context_arc)) => {
                        let data_source_string = serde_json::to_string(&*context_arc).unwrap();
                        let exec_config = ExecutionConfig {
                            format: DataSourceFormat::Json,
                            strict: false,
                        };
                        let layout_result = template_clone
                            .execute(&data_source_string, exec_config)
                            .and_then(|ir_nodes| {
                                finish_layout_and_resource_loading(
                                    worker_id,
                                    ir_nodes,
                                    context_arc.clone(),
                                    resource_provider_clone.as_ref(),
                                    &mut layout_engine,
                                    &template_clone.stylesheet(),
                                    false,
                                )
                            });

                        (index, layout_result)
                    }
                    Err(e) => (0, Err(e)),
                };

                if let Some(ref controller) = adaptive_controller {
                    controller.record_item_processed(item_start.elapsed());
                }

                if tx_clone.send_blocking((index, work_result)).is_err() {
                    warn!("[WORKER-{}] Consumer channel closed.", worker_id);
                    break;
                }

                // Check for cooperative shutdown signal
                if let Some(ref manager) = worker_manager {
                    if manager.should_worker_shutdown() {
                        info!("[WORKER-{}] Received shutdown signal, scaling down.", worker_id);
                        break;
                    }
                }
            }
            info!("[WORKER-{}] Shutting down.", worker_id);
        });

        self.worker_manager.worker_spawned();
        self.worker_handles.push(handle);

        info!(
            "[ADAPTIVE] Spawned worker {}, total workers now: {}",
            worker_id,
            self.worker_manager.controller().current_workers()
        );
    }

    /// Abort all dynamically spawned workers and return their handles.
    pub fn abort_all(self) -> Vec<task::JoinHandle<()>> {
        for handle in &self.worker_handles {
            handle.abort();
        }
        self.worker_handles
    }
}

// ============================================================================
// Rayon Thread Pool Configuration
// ============================================================================

/// Configure the Rayon global thread pool for parallel rendering.
///
/// This should be called early in the application lifecycle, before
/// any parallel rendering operations are performed.
///
/// # Arguments
///
/// * `num_threads` - Number of threads for the Rayon pool (0 = auto-detect)
///
/// # Example
///
/// ```ignore
/// // Use half the available cores for Rayon to avoid conflicting with Tokio
/// configure_rayon_pool(num_cpus::get() / 2);
/// ```
#[cfg(feature = "parallel-render")]
pub fn configure_rayon_pool(num_threads: usize) {
    let threads = if num_threads == 0 {
        // Default: use half the cores to avoid Tokio conflicts
        num_cpus::get().saturating_div(2).max(1)
    } else {
        num_threads
    };

    if let Err(e) = rayon::ThreadPoolBuilder::new()
        .num_threads(threads)
        .build_global()
    {
        log::warn!(
            "[RAYON] Failed to configure global thread pool: {}. Using default.",
            e
        );
    } else {
        log::debug!("[RAYON] Configured global thread pool with {} threads", threads);
    }
}

// ============================================================================
// Producer Tasks
// ============================================================================

/// Producer task that sends data items to workers.
///
/// Iterates over the data source and sends each item with its index to the
/// worker channel. Uses semaphore-based backpressure to prevent unbounded
/// queue growth.
pub(crate) async fn producer_task<I>(
    data_iterator: I,
    tx: WorkItemSender,
    semaphore: Arc<Semaphore>,
) where
    I: Iterator<Item = Value> + Send + 'static,
{
    info!("[PRODUCER] Starting sequence production from iterator.");
    for (i, item) in data_iterator.enumerate() {
        if let Ok(permit) = semaphore.acquire().await {
            permit.forget();
        }

        if i % 100 == 0 {
            debug!("[PRODUCER] Sending item #{}...", i);
        }
        if tx.send(Ok((i, Arc::new(item)))).await.is_err() {
            warn!("[PRODUCER] Layout channel closed, stopping producer.");
            break;
        }
    }
    info!("[PRODUCER] Finished sequence production.");
}

/// Spawn layout worker threads.
///
/// Each worker pulls items from the input channel, performs layout, and sends
/// results to the output channel. When an `AdaptiveController` is present in
/// the context, workers record processing times for metrics collection.
///
/// When the `adaptive-scaling` feature is enabled and a `WorkerManager` is present,
/// workers will check for cooperative shutdown signals after each item.
///
/// # Arguments
///
/// * `num_threads` - Number of worker threads to spawn
/// * `context` - Pipeline context with shared resources
/// * `rx` - Receiver for work items
/// * `tx` - Sender for layout results
pub(crate) fn spawn_workers(
    num_threads: usize,
    context: &PipelineContext,
    rx: WorkItemReceiver,
    tx: LayoutResultSender,
) -> Vec<task::JoinHandle<()>> {
    let mut handles = Vec::new();
    let cache_config = context.cache_config;

    for worker_id in 0..num_threads {
        let rx_clone = rx.clone();
        let tx_clone = tx.clone();

        // Use the shared font library from the context.
        // This ensures all workers share the same font database and cache,
        // avoiding repeated I/O and cache misses.
        let current_font_lib = context.font_library.clone();
        let template_clone = Arc::clone(&context.compiled_template);
        let resource_provider_clone = Arc::clone(&context.resource_provider);

        // Clone the adaptive controller for metrics recording
        let adaptive_controller = context.adaptive_controller();

        // Clone the worker manager for cooperative shutdown
        let worker_manager = context.worker_manager();

        let worker_handle = task::spawn_blocking(move || {
            info!(
                "[WORKER-{}] Started with shared font library{}.",
                worker_id,
                if adaptive_controller.is_some() { " and metrics" } else { "" }
            );

            let mut layout_engine = LayoutEngine::new(&current_font_lib, cache_config);

            while let Ok(result) = rx_clone.recv_blocking() {
                let item_start = Instant::now();

                let (index, work_result) = match result {
                    Ok((index, context_arc)) => {
                        let data_source_string = serde_json::to_string(&*context_arc).unwrap();
                        let exec_config = ExecutionConfig {
                            format: DataSourceFormat::Json,
                            strict: false,
                        };
                        let layout_result = template_clone
                            .execute(&data_source_string, exec_config)
                            .and_then(|ir_nodes| {
                                finish_layout_and_resource_loading(
                                    worker_id,
                                    ir_nodes,
                                    context_arc.clone(),
                                    resource_provider_clone.as_ref(),
                                    &mut layout_engine,
                                    &template_clone.stylesheet(),
                                    false,
                                )
                            });

                        if let Ok(seq) = &layout_result {
                            let size = seq.rough_heap_size();
                            if size > 2 * 1024 * 1024 {
                                warn!(
                                    "[WORKER-{}] LARGE ITEM #{}: ~{:.2} MB",
                                    worker_id,
                                    index,
                                    size as f64 / 1_000_000.0
                                );
                            }
                        }

                        (index, layout_result)
                    }
                    Err(e) => (0, Err(e)),
                };

                // Record metrics if adaptive controller is present
                if let Some(ref controller) = adaptive_controller {
                    controller.record_item_processed(item_start.elapsed());
                }

                if tx_clone.send_blocking((index, work_result)).is_err() {
                    warn!("[WORKER-{}] Consumer channel closed.", worker_id);
                    break;
                }

                // Check for cooperative shutdown signal (adaptive scaling)
                if let Some(ref manager) = worker_manager {
                    if manager.should_worker_shutdown() {
                        info!("[WORKER-{}] Received shutdown signal, scaling down.", worker_id);
                        break;
                    }
                }
            }
            info!("[WORKER-{}] Shutting down.", worker_id);
        });
        handles.push(worker_handle);
    }
    drop(rx);
    drop(tx);
    handles
}

/// In-order streaming consumer that renders laid-out sequences to PDF.
///
/// This consumer maintains an ordering buffer to ensure pages are rendered
/// in the correct order even when workers complete items out of order.
///
/// When a `DynamicWorkerPool` is provided, the consumer will periodically
/// check for scaling opportunities and spawn/signal workers accordingly.
///
/// # Arguments
///
/// * `rx2` - Receiver for layout results from workers
/// * `renderer` - PDF renderer to write pages to
/// * `page_width` - Page width in points
/// * `page_height` - Page height in points
/// * `perform_analysis` - Whether to collect ToC/index metadata
/// * `semaphore` - Backpressure semaphore
/// * `adaptive_controller` - Optional controller for queue depth tracking
/// * `worker_pool` - Optional dynamic worker pool for scaling
/// * `result_sender` - Optional result sender (will be dropped when work is complete)
pub(crate) fn run_in_order_streaming_consumer<W: Write + Seek + Send + 'static>(
    rx2: LayoutResultReceiver,
    renderer: &mut LopdfRenderer<W>,
    page_width: f32,
    page_height: f32,
    perform_analysis: bool,
    semaphore: Arc<Semaphore>,
    adaptive_controller: Option<Arc<AdaptiveController>>,
    worker_pool: Option<&mut DynamicWorkerPool>,
    mut result_sender: Option<LayoutResultSender>,
) -> Result<(Vec<lopdf::ObjectId>, Pass1Result), PipelineError> {
    // Create appropriate scaling behavior based on whether pool is available
    match (worker_pool, adaptive_controller) {
        (Some(pool), Some(controller)) => {
            // Full adaptive scaling with pool
            let scaling = AdaptiveScaling::new(pool, controller, 10);
            run_consumer_unified(rx2, renderer, page_width, page_height, perform_analysis, semaphore, scaling, &mut result_sender)
        }
        (_, controller) => {
            // No pool - drop sender and use NoScaling
            drop(result_sender);
            let scaling = NoScaling::new(controller);
            run_consumer_unified(rx2, renderer, page_width, page_height, perform_analysis, semaphore, scaling, &mut None)
        }
    }
}

/// Unified internal implementation of the streaming consumer.
///
/// This single implementation handles both adaptive and non-adaptive modes
/// by delegating scaling decisions to the `ScalingBehavior` trait.
///
/// Uses blocking receive for all modes - no polling!
fn run_consumer_unified<W, S>(
    rx2: LayoutResultReceiver,
    renderer: &mut LopdfRenderer<W>,
    page_width: f32,
    page_height: f32,
    perform_analysis: bool,
    semaphore: Arc<Semaphore>,
    mut scaling: S,
    result_sender: &mut Option<LayoutResultSender>,
) -> Result<(Vec<lopdf::ObjectId>, Pass1Result), PipelineError>
where
    W: Write + Seek + Send + 'static,
    S: ScalingBehavior,
{
    let mut buffer = BTreeMap::new();
    let mut next_sequence_idx = 0;
    let mut all_page_ids = Vec::new();
    let mut pass1_result = Pass1Result::default();
    let mut global_page_offset = 0;

    let font_map: HashMap<String, String> = renderer
        .layout_engine
        .registered_fonts()
        .iter()
        .enumerate()
        .map(|(i, font_info)| (font_info.postscript_name.clone(), format!("F{}", i + 1)))
        .collect();

    let mut last_processed_time = Instant::now();

    // Main receive loop - always uses blocking receive (no polling!)
    loop {
        // Check for scaling opportunities and work completion
        // Pass sender so dynamic workers can be spawned if needed
        let work_complete = scaling.check_scaling(result_sender.as_ref());
        if work_complete && result_sender.is_some() {
            drop(result_sender.take());
            debug!("[CONSUMER] Work complete, dropped result sender");
        }

        // Always use blocking receive - efficient and no CPU waste
        let (index, result) = match rx2.recv_blocking() {
            Ok(item) => item,
            Err(_) => break, // Channel closed
        };

        let wait_time = last_processed_time.elapsed();
        if wait_time.as_millis() > 100 {
            debug!("[CONSUMER] Waited {:?} for sequence #{}", wait_time, index);
        }

        buffer.insert(index, result);

        // Record queue depth via scaling behavior
        scaling.on_item_received(buffer.len());

        if buffer.len() > 20 {
            debug!(
                "[CONSUMER] Buffer growing: {} items waiting. Looking for #{}.",
                buffer.len(),
                next_sequence_idx
            );
        }

        // Process buffered items in order
        while let Some(res) = buffer.remove(&next_sequence_idx) {
            let process_start = Instant::now();
            let seq = res?;

            // Analysis pass: collect metadata
            if perform_analysis {
                pass1_result.toc_entries.extend(seq.toc_entries.clone());
                for (name, anchor) in &seq.defined_anchors {
                    pass1_result.resolved_anchors.insert(
                        name.clone(),
                        ResolvedAnchor {
                            global_page_index: global_page_offset + anchor.local_page_index + 1,
                            y_pos: anchor.y_pos,
                        },
                    );
                }
                for (term, locations) in &seq.index_entries {
                    for loc in locations {
                        pass1_result.index_entries.push(ApiIndexEntry {
                            text: term.clone(),
                            page_number: global_page_offset + loc.local_page_index + 1,
                        });
                    }
                }
                for (local_page_idx, page_elements) in seq.pages.iter().enumerate() {
                    let current_global_page_idx = global_page_offset + local_page_idx + 1;
                    for el in page_elements {
                        use petty_layout::LayoutElement;
                        let href = match &el.element {
                            LayoutElement::Text(t) => t.href.as_ref(),
                            _ => None,
                        };
                        if let Some(href_str) = href {
                            if let Some(target_id) = href_str.strip_prefix('#') {
                                pass1_result.hyperlink_locations.push(HyperlinkLocation {
                                    global_page_index: current_global_page_idx,
                                    rect: [el.x, el.y, el.x + el.width, el.y + el.height],
                                    target_id: target_id.to_string(),
                                });
                            }
                        }
                    }
                }
                pass1_result.total_pages += seq.pages.len();
                global_page_offset += seq.pages.len();
            } else if !seq.toc_entries.is_empty() || !seq.index_entries.is_empty() {
                return Err(PipelineError::Config(
                    "Template uses advanced features (ToC/Index) which require Auto (metadata) mode."
                        .into(),
                ));
            }

            renderer.add_resources(&seq.resources).map_render_err()?;

            // Parallel page rendering (when feature is enabled)
            #[cfg(feature = "parallel-render")]
            {
                let contents: Vec<_> = petty_render_lopdf::render_pages_parallel(
                    seq.pages,
                    &font_map,
                    page_width,
                    page_height,
<<<<<<< HEAD
                );

                for content_result in contents {
                    let content = content_result.map_render_err()?;
                    let writer = renderer.writer_mut().unwrap();
                    let content_id = writer
                        .write_content_stream(content)
                        .map_err(|e| PipelineError::Render(e.to_string()))?;

                    let page_dict = dictionary! {
                        "Type" => "Page",
                        "Parent" => writer.pages_id,
                        "MediaBox" => vec![0.0.into(), 0.0.into(), page_width.into(), page_height.into()],
                        "Contents" => content_id,
                        "Resources" => writer.resources_id,
                    };

                    let page_id = writer.write_object(page_dict.into())?;
                    all_page_ids.push(page_id);
                }
            }

            // Sequential page rendering (default)
            #[cfg(not(feature = "parallel-render"))]
            {
                for page_elements in seq.pages {
                    let content = petty_render_lopdf::render_elements_to_content(
                        page_elements,
                        &font_map,
                        page_width,
                        page_height,
                    )
                    .map_render_err()?;
                    let writer = renderer.writer_mut().unwrap();
                    let content_id = writer
                        .write_content_stream(content)
                        .map_err(|e| PipelineError::Render(e.to_string()))?;
=======
                )
                .map_render_err()?;
                let writer = renderer.writer_mut().unwrap();
                let content_id = writer.write_content_stream(content)?;

                let page_dict = dictionary! {
                    "Type" => "Page",
                    "Parent" => writer.pages_id,
                    "MediaBox" => vec![0.0.into(), 0.0.into(), page_width.into(), page_height.into()],
                    "Contents" => content_id,
                    "Resources" => writer.resources_id,
                };
>>>>>>> 453b7802

                    let page_dict = dictionary! {
                        "Type" => "Page",
                        "Parent" => writer.pages_id,
                        "MediaBox" => vec![0.0.into(), 0.0.into(), page_width.into(), page_height.into()],
                        "Contents" => content_id,
                        "Resources" => writer.resources_id,
                    };

                    let page_id = writer.write_object(page_dict.into())?;
                    all_page_ids.push(page_id);
                }
            }

            // Record processing time and release semaphore
            scaling.record_processed(process_start.elapsed());
            semaphore.add_permits(1);
            next_sequence_idx += 1;
            last_processed_time = Instant::now();
        }
    }

    Ok((all_page_ids, pass1_result))
}

#[cfg(test)]
mod tests {
    use super::*;

    #[test]
    fn test_sender_guard_drops_sender() {
        let (tx, rx) = async_channel::bounded::<i32>(1);
        {
            let _guard = SenderGuard::new(tx);
            // Guard holds sender, channel still open
            assert!(!rx.is_closed());
        }
        // Guard dropped, sender dropped, channel closed
        assert!(rx.is_closed());
    }

    #[test]
    fn test_sender_guard_clone_works() {
        let (tx, rx) = async_channel::bounded::<i32>(1);
        let guard = SenderGuard::new(tx);

        // Clone the sender through the guard
        let cloned = guard.sender().clone();

        // Send through cloned sender
        cloned.send_blocking(42).unwrap();
        assert_eq!(rx.recv_blocking().unwrap(), 42);

        // Original guard still valid
        guard.sender().send_blocking(43).unwrap();
        assert_eq!(rx.recv_blocking().unwrap(), 43);
    }

    #[test]
    fn test_sender_guard_close() {
        let (tx, rx) = async_channel::bounded::<i32>(1);
        let guard = SenderGuard::new(tx);

        assert!(!rx.is_closed());
        guard.close();
        assert!(rx.is_closed());
    }

    #[test]
    fn test_sender_guard_with_workers() {
        // Simulate the worker pattern: guard holds sender, workers get clones
        let (tx, rx) = async_channel::bounded::<i32>(10);
        let guard = SenderGuard::new(tx);

        // "Spawn" workers with cloned senders
        let worker_tx1 = guard.sender().clone();
        let worker_tx2 = guard.sender().clone();

        // Workers can send
        worker_tx1.send_blocking(1).unwrap();
        worker_tx2.send_blocking(2).unwrap();

        // Drop worker senders
        drop(worker_tx1);
        drop(worker_tx2);

        // Channel still open because guard holds original
        assert!(!rx.is_closed());

        // Drop guard - now channel closes
        drop(guard);
        assert!(rx.is_closed());

        // Verify messages were received
        assert_eq!(rx.recv_blocking().unwrap(), 1);
        assert_eq!(rx.recv_blocking().unwrap(), 2);
        assert!(rx.recv_blocking().is_err()); // Channel closed
    }

    // ========================================
    // ScalingBehavior Tests
    // ========================================

    #[test]
    fn test_no_scaling_without_controller() {
        let mut scaling = NoScaling::new(None);

        // All operations should be no-ops without panicking
        scaling.on_item_received(10);
        assert!(!scaling.check_scaling(None));
        scaling.record_processed(Duration::from_millis(50));
    }

    #[test]
    fn test_no_scaling_with_controller() {
        use crate::pipeline::adaptive::AdaptiveController;

        let controller = Arc::new(AdaptiveController::new(4));
        let mut scaling = NoScaling::new(Some(Arc::clone(&controller)));

        // Should record metrics
        scaling.on_item_received(5);
        assert_eq!(controller.queue_depth(), 5);

        scaling.record_processed(Duration::from_millis(100));
        assert_eq!(controller.metrics().items_processed, 1);

        // Should never trigger scaling
        assert!(!scaling.check_scaling(None));
    }

    #[test]
    fn test_no_scaling_never_requests_polling() {
        let mut scaling = NoScaling::new(None);

        // Check multiple times - should never signal work complete
        for _ in 0..100 {
            scaling.on_item_received(50);
            assert!(!scaling.check_scaling(None));
        }
    }
}<|MERGE_RESOLUTION|>--- conflicted
+++ resolved
@@ -786,8 +786,8 @@
                     &font_map,
                     page_width,
                     page_height,
-<<<<<<< HEAD
-                );
+                )
+                .map_render_err()?;
 
                 for content_result in contents {
                     let content = content_result.map_render_err()?;
@@ -824,20 +824,6 @@
                     let content_id = writer
                         .write_content_stream(content)
                         .map_err(|e| PipelineError::Render(e.to_string()))?;
-=======
-                )
-                .map_render_err()?;
-                let writer = renderer.writer_mut().unwrap();
-                let content_id = writer.write_content_stream(content)?;
-
-                let page_dict = dictionary! {
-                    "Type" => "Page",
-                    "Parent" => writer.pages_id,
-                    "MediaBox" => vec![0.0.into(), 0.0.into(), page_width.into(), page_height.into()],
-                    "Contents" => content_id,
-                    "Resources" => writer.resources_id,
-                };
->>>>>>> 453b7802
 
                     let page_dict = dictionary! {
                         "Type" => "Page",
